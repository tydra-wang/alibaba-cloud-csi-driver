--- conflicted
+++ resolved
@@ -45,11 +45,10 @@
 }
 
 func setPrometheusVersion() {
-	version.Version = Version
-	version.Revision = Revision
-	version.Branch = Branch
-	version.BuildUser = BuildUser
-	version.BuildDate = BuildTime
+	version.Version = VERSION
+	version.Revision = REVISION
+	version.Branch = BRANCH
+	version.BuildDate = BUILDTIME
 }
 
 const (
@@ -65,10 +64,10 @@
 	PluginService = "plugin"
 	// ProvisionerService represents the csi-provisioner type.
 	ProvisionerService = "provisioner"
-	//PluginServicePort default port is 10260.
-	PluginServicePort = "10260"
-	//ProvisionerServicePort default port is 10270.
-	ProvisionerServicePort = "10270"
+	//PluginServicePort default port is 11260.
+	PluginServicePort = "11260"
+	//ProvisionerServicePort default port is 11270.
+	ProvisionerServicePort = "11270"
 	// TypePluginDISK DISK type plugin
 	TypePluginDISK = "diskplugin.csi.alibabacloud.com"
 	// TypePluginNAS NAS type plugin
@@ -90,18 +89,19 @@
 )
 
 // BRANCH is CSI Driver Branch
-var Branch = ""
+var BRANCH = ""
 
 // VERSION is CSI Driver Version
-var Version = ""
+var VERSION = ""
 
 // COMMITID is CSI Driver CommitID
-var Revision = ""
+var COMMITID = ""
 
 // BUILDTIME is CSI Driver Buildtime
-var BuildTime = ""
-
-var BuildUser = ""
+var BUILDTIME = ""
+
+// REVISION is CSI Driver Revision
+var REVISION = ""
 
 var (
 	endpoint        = flag.String("endpoint", "unix://tmp/csi.sock", "CSI endpoint")
@@ -112,8 +112,8 @@
 )
 
 type globalMetricConfig struct {
-	enableMetric string
-	serverType   string
+	enableMetric bool
+	serviceType  string
 }
 
 // Nas CSI Plugin
@@ -131,8 +131,6 @@
 
 	// Storage devops
 	go om.StorageOM()
-
-	http.HandleFunc("/healthz", healthHandler)
 
 	for _, driverName := range driverNames {
 		wg.Add(1)
@@ -215,56 +213,6 @@
 		serviceType = PluginService
 	}
 
-<<<<<<< HEAD
-	setPrometheusVersion()
-	metricConfig := &globalMetricConfig{
-		"false",
-		"node-server",
-	}
-
-	enableMetric := os.Getenv("ENABLE_METRIC")
-	if enableMetric == "true" {
-		metricConfig.enableMetric = enableMetric
-		serverType := os.Getenv("SERVER_TYPE")
-		if serverType != "node-server" {
-			metricConfig.serverType = serverType
-		}
-	}
-
-	if metricConfig.enableMetric == "true" {
-		go metric.Run(":10260", "/metrics", metricConfig.serverType)
-	}
-
-	drivername := *driver
-	log.Infof("CSI Driver Name: %s, %s, %s", drivername, *nodeID, *endpoint)
-	log.Infof("CSI Driver Branch: %s, Version: %s, Build time: %s\n", Branch, Version, BuildTime)
-	if drivername == TypePluginNAS {
-		driver := nas.NewDriver(*nodeID, *endpoint)
-		driver.Run()
-	} else if drivername == TypePluginOSS {
-		driver := oss.NewDriver(*nodeID, *endpoint)
-		driver.Run()
-	} else if drivername == TypePluginDISK {
-		driver := disk.NewDriver(*nodeID, *endpoint, *runAsController)
-		driver.Run()
-	} else if drivername == TypePluginLVM {
-		driver := lvm.NewDriver(*nodeID, *endpoint)
-		driver.Run()
-	} else if drivername == TypePluginCPFS {
-		driver := cpfs.NewDriver(*nodeID, *endpoint)
-		driver.Run()
-	} else if drivername == TypePluginMEM {
-		driver := mem.NewDriver(*nodeID, *endpoint)
-		driver.Run()
-	} else if drivername == TypePluginLOCAL {
-		driver := local.NewDriver(*nodeID, *endpoint)
-		driver.Run()
-	} else if drivername == ExtenderAgent {
-		queryServer := agent.NewAgent()
-		queryServer.RunAgent()
-	} else {
-		log.Errorf("CSI start failed, not support driver: %s", drivername)
-=======
 	// When serviceType is neither plugin nor provisioner, the program will exits.
 	if serviceType != PluginService && serviceType != ProvisionerService {
 		log.Fatalf("Service type is unknown:%s", serviceType)
@@ -277,11 +225,31 @@
 			servicePort = ProvisionerServicePort
 		default:
 		}
->>>>>>> 565c9707
+	}
+
+	metricConfig := &globalMetricConfig{
+		false,
+		"plugin",
+	}
+
+	enableMetric := os.Getenv("ENABLE_METRIC")
+	if enableMetric == "true" {
+		setPrometheusVersion()
+		metricConfig.enableMetric = true
+		metricConfig.serviceType = serviceType
 	}
 
 	log.Info("CSI is running status.")
 	server := &http.Server{Addr: ":" + servicePort}
+
+	http.HandleFunc("/healthz", healthHandler)
+	log.Infof("Metric listening on address: /healthz")
+	if metricConfig.enableMetric {
+		metricHandler := metric.NewMetricHandler(metricConfig.serviceType)
+		http.Handle("/metrics", metricHandler)
+		log.Infof("Metric listening on address: /metrics")
+	}
+
 	if err := server.ListenAndServe(); err != nil {
 		log.Fatalf("Service port listen and serve err:%s", err.Error())
 	}
