/*
Copyright 2019 The Kubernetes Authors.

Licensed under the Apache License, Version 2.0 (the "License");
you may not use this file except in compliance with the License.
You may obtain a copy of the License at

    http://www.apache.org/licenses/LICENSE-2.0

Unless required by applicable law or agreed to in writing, software
distributed under the License is distributed on an "AS IS" BASIS,
WITHOUT WARRANTIES OR CONDITIONS OF ANY KIND, either express or implied.
See the License for the specific language governing permissions and
limitations under the License.
*/

package oss

import (
	"github.com/container-storage-interface/spec/lib/go/csi"
	"github.com/kubernetes-csi/drivers/pkg/csi-common"
	"github.com/kubernetes-sigs/alibaba-cloud-csi-driver/pkg/utils"
	log "github.com/sirupsen/logrus"
	k8smount "k8s.io/utils/mount"
	"sync"
)

const (
	driverName = "ossplugin.csi.alibabacloud.com"
)

var (
	version = "1.0.0"
)

// OSS the OSS object
type OSS struct {
	driver     *csicommon.CSIDriver
	endpoint   string
	idServer   *csicommon.DefaultIdentityServer
	nodeServer *nodeServer

	cap   []*csi.VolumeCapability_AccessMode
	cscap []*csi.ControllerServiceCapability
}

// NewDriver init oss type of csi driver
func NewDriver(nodeID, endpoint string) *OSS {
	log.Infof("Driver: %v version: %v", driverName, version)

	d := &OSS{}
	d.endpoint = endpoint

	if nodeID == "" {
		nodeID = utils.RetryGetMetaData(InstanceID)
		log.Infof("Use node id : %s", nodeID)
	}
	csiDriver := csicommon.NewCSIDriver(driverName, version, nodeID)
	csiDriver.AddVolumeCapabilityAccessModes([]csi.VolumeCapability_AccessMode_Mode{csi.VolumeCapability_AccessMode_MULTI_NODE_MULTI_WRITER})
	csiDriver.AddControllerServiceCapabilities([]csi.ControllerServiceCapability_RPC_Type{csi.ControllerServiceCapability_RPC_UNKNOWN})

	d.driver = csiDriver

	return d
}

// newNodeServer init oss type of csi nodeServer
func newNodeServer(d *OSS) *nodeServer {
	return &nodeServer{
<<<<<<< HEAD
		k8smounter:        k8smount.New(""),
		DefaultNodeServer: csicommon.NewDefaultNodeServer(d.driver),
=======
		k8smounter:           k8smount.New(""),
		DefaultNodeServer:    csicommon.NewDefaultNodeServer(d.driver),
>>>>>>> a800077e
		writeCredentialMutex: sync.Mutex{},
	}
}

// Run start a newNodeServer
func (d *OSS) Run() {
	s := csicommon.NewNonBlockingGRPCServer()
	s.Start(d.endpoint,
		csicommon.NewDefaultIdentityServer(d.driver),
		nil,
		//csicommon.NewDefaultControllerServer(d.driver),
		newNodeServer(d))
	s.Wait()
}<|MERGE_RESOLUTION|>--- conflicted
+++ resolved
@@ -67,13 +67,8 @@
 // newNodeServer init oss type of csi nodeServer
 func newNodeServer(d *OSS) *nodeServer {
 	return &nodeServer{
-<<<<<<< HEAD
-		k8smounter:        k8smount.New(""),
-		DefaultNodeServer: csicommon.NewDefaultNodeServer(d.driver),
-=======
 		k8smounter:           k8smount.New(""),
 		DefaultNodeServer:    csicommon.NewDefaultNodeServer(d.driver),
->>>>>>> a800077e
 		writeCredentialMutex: sync.Mutex{},
 	}
 }
