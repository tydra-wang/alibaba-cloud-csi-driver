--- conflicted
+++ resolved
@@ -37,17 +37,14 @@
 	// the external provisioner sidecar is started with --extra-create-metadata=true and
 	// thus provides such metadata to the CSI driver.
 	PVNameTag = "kubernetes.io/created-for/pv/name"
-<<<<<<< HEAD
 
 	// VolumeNameTag is tag applied to provisioned alibaba cloud disk
 	// Disk name have many restrictions, so we use this tag to store the original name
 	VolumeNameTag = "csi.alibabacloud.com/volume-name"
-=======
 )
 
 // Tags that will be added to ECS snapshots
 const (
 	VolumeSnapshotNameTag      = "csi.alibabacloud.com/snapshot/name"
 	VolumeSnapshotNamespaceTag = "csi.alibabacloud.com/snapshot/namespace"
->>>>>>> d3b6fd03
 )